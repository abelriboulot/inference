<<<<<<< HEAD
__version__ = "0.9.15rc3"
=======
__version__ = "0.9.15"
>>>>>>> 727b318a


if __name__ == "__main__":
    print(__version__)<|MERGE_RESOLUTION|>--- conflicted
+++ resolved
@@ -1,8 +1,4 @@
-<<<<<<< HEAD
-__version__ = "0.9.15rc3"
-=======
-__version__ = "0.9.15"
->>>>>>> 727b318a
+__version__ = "0.9.16rc1"
 
 
 if __name__ == "__main__":
