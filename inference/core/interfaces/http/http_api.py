--- conflicted
+++ resolved
@@ -806,50 +806,15 @@
                         M.GazeDetectionResponse: The response containing all the detected faces and the corresponding gazes.
                     """
                     gaze_model_id = load_gaze_model(inference_request, api_key=api_key)
-                    response = self.model_manager.infer_from_request(
+                    response = await self.model_manager.infer_from_request(
                         gaze_model_id, inference_request
                     )
-<<<<<<< HEAD
-                    @with_route_exceptions
-                    async def gaze_detection(
-                        inference_request: GazeDetectionInferenceRequest,
-                        api_key: Optional[str] = Query(
-                            None,
-                            description="Roboflow API Key that will be passed to the model during initialization for artifact retrieval",
-                        ),
-                        request: Request = Body(),
-                    ):
-                        """
-                        Detect gaze using the gaze detection model.
-
-                        Args:
-                            inference_request (M.GazeDetectionRequest): The request containing the image to be detected.
-                            api_key (Optional[str], default None): Roboflow API Key passed to the model during initialization for artifact retrieval.
-                            request (Request, default Body()): The HTTP request.
-
-                        Returns:
-                            M.GazeDetectionResponse: The response containing all the detected faces and the corresponding gazes.
-                        """
-                        gaze_model_id = load_gaze_model(
-                            inference_request, api_key=api_key
-                        )
-                        response = await self.model_manager.infer_from_request(
-                            gaze_model_id, inference_request
-                        )
-                        if LAMBDA:
-                            actor = request.scope["aws.event"]["requestContext"][
-                                "authorizer"
-                            ]["lambda"]["actor"]
-                            trackUsage(gaze_model_id, actor)
-                        return response
-=======
                     if LAMBDA:
                         actor = request.scope["aws.event"]["requestContext"][
                             "authorizer"
                         ]["lambda"]["actor"]
                         trackUsage(gaze_model_id, actor)
                     return response
->>>>>>> 044250e9
 
         if LEGACY_ROUTE_ENABLED:
             # Legacy object detection inference path for backwards compatability
