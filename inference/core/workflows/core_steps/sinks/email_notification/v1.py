--- conflicted
+++ resolved
@@ -238,11 +238,7 @@
         ],
         default_factory=dict,
     )
-<<<<<<< HEAD
-    attachments: Dict[str, BatchOfDataSelector(kind=[STRING_KIND])] = Field(
-=======
-    attachments: Dict[str, StepOutputSelector(kind=[STRING_KIND, BYTES_KIND])] = Field(
->>>>>>> 727ebd0f
+    attachments: Dict[str, BatchOfDataSelector(kind=[STRING_KIND, BYTES_KIND])] = Field(
         description="Attachments",
         default_factory=dict,
         examples=[{"report.cvs": "$steps.csv_formatter.csv_content"}],
