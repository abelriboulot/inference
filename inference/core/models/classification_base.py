--- conflicted
+++ resolved
@@ -60,7 +60,7 @@
                 outline=color,
                 width=inference_request.visualization_stroke_width,
             )
-            text = f"{prediction.class_name} {prediction.confidence:.2f}"
+            text = f"{prediction.class_id} - {prediction.class_name} {prediction.confidence:.2f}"
             text_size = font.getbbox(text)
 
             # set button size + 10px margins
@@ -246,69 +246,5 @@
         Returns:
             np.array: The softmax values for each set of scores.
         """
-<<<<<<< HEAD
         e_x = np.exp(x - np.max(x))
-        return e_x / e_x.sum()
-=======
-        image = self.load_image(
-            type=inference_request.image.type, value=inference_request.image.value
-        )
-        draw = ImageDraw.Draw(image)
-        font = ImageFont.load_default()
-        if isinstance(inference_response.predictions, list):
-            prediction = inference_response.predictions[0]
-            color = self.colors.get(prediction.class_name, "#4892EA")
-            draw.rectangle(
-                [0, 0, image.size[1], image.size[0]],
-                outline=color,
-                width=inference_request.visualization_stroke_width,
-            )
-            text = f"{prediction.class_id} - {prediction.class_name} {prediction.confidence:.2f}"
-            text_size = font.getbbox(text)
-
-            # set button size + 10px margins
-            button_size = (text_size[2] + 20, text_size[3] + 20)
-            button_img = Image.new("RGBA", button_size, color)
-            # put text on button with 10px margins
-            button_draw = ImageDraw.Draw(button_img)
-            button_draw.text((10, 10), text, font=font, fill=(255, 255, 255, 255))
-
-            # put button on source image in position (0, 0)
-            image.paste(button_img, (0, 0))
-        else:
-            if len(inference_response.predictions) > 0:
-                box_color = "#4892EA"
-                draw.rectangle(
-                    [0, 0, image.size[1], image.size[0]],
-                    outline=box_color,
-                    width=inference_request.visualization_stroke_width,
-                )
-            row = 0
-            predictions = [
-                (cls_name, pred)
-                for cls_name, pred in inference_response.predictions.items()
-            ]
-            predictions = sorted(
-                predictions, key=lambda x: x[1].confidence, reverse=True
-            )
-            for i, (cls_name, pred) in enumerate(predictions):
-                color = self.colors.get(cls_name, "#4892EA")
-                text = f"{i} - {cls_name} {pred.confidence:.2f}"
-                text_size = font.getbbox(text)
-
-                # set button size + 10px margins
-                button_size = (text_size[2] + 20, text_size[3] + 20)
-                button_img = Image.new("RGBA", button_size, color)
-                # put text on button with 10px margins
-                button_draw = ImageDraw.Draw(button_img)
-                button_draw.text((10, 10), text, font=font, fill=(255, 255, 255, 255))
-
-                # put button on source image in position (0, 0)
-                image.paste(button_img, (0, row))
-                row += button_size[1]
-
-        buffered = BytesIO()
-        image = image.convert("RGB")
-        image.save(buffered, format="JPEG")
-        return buffered.getvalue()
->>>>>>> f8f079a4
+        return e_x / e_x.sum()