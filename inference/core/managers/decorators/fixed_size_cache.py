from collections import deque
from typing import List, Optional

from inference.core.entities.requests.inference import InferenceRequest
from inference.core.entities.responses.inference import InferenceResponse
from inference.core.managers.base import Model, ModelManager
from inference.core.managers.decorators.base import ModelManagerDecorator
from inference.core.managers.entities import ModelDescription


class WithFixedSizeCache(ModelManagerDecorator):
    def __init__(self, model_manager: ModelManager, max_size: int = 8):
        """Cache decorator, models will be evicted based on the last utilization (`.infer` call). Internally, a [double-ended queue](https://docs.python.org/3/library/collections.html#collections.deque) is used to keep track of model utilization.

        Args:
            model_manager (ModelManager): Instance of a ModelManager.
            max_size (int, optional): Max number of models at the same time. Defaults to 8.
        """
        super().__init__(model_manager)
        self.max_size = max_size
        self._key_queue = deque(self.model_manager.keys())

    def add_model(
        self, model_id: str, api_key: str, model_id_alias: Optional[str] = None
    ):
        """Adds a model to the manager and evicts the least recently used if the cache is full.

        Args:
            model_id (str): The identifier of the model.
            model (Model): The model instance.
        """
        if model_id in self:
            self._key_queue.remove(model_id)
            self._key_queue.append(model_id)
            return

        should_pop = len(self) == self.max_size
        if should_pop:
            to_remove_model_id = self._key_queue.popleft()
            self.remove(to_remove_model_id)

        self._key_queue.append(model_id)
        return super().add_model(model_id, api_key, model_id_alias=model_id_alias)

    def remove(self, model_id: str) -> Model:
        try:
            self._key_queue.remove(model_id)
        except ValueError:
            pass
        return super().remove(model_id)

<<<<<<< HEAD
    async def infer_from_request(
        self, model_id: str, request: InferenceRequest
=======
    def infer_from_request(
        self, model_id: str, request: InferenceRequest, **kwargs
>>>>>>> 7a4a3d7e
    ) -> InferenceResponse:
        """Processes a complete inference request and updates the cache.

        Args:
            model_id (str): The identifier of the model.
            request (InferenceRequest): The request to process.

        Returns:
            InferenceResponse: The response from the inference.
        """
        self._key_queue.remove(model_id)
        self._key_queue.append(model_id)
<<<<<<< HEAD
        return await super().infer_from_request(model_id, request)
=======
        return super().infer_from_request(model_id, request, **kwargs)
>>>>>>> 7a4a3d7e

    def infer_only(self, model_id: str, request, img_in, img_dims, batch_size=None):
        """Performs only the inference part of a request and updates the cache.

        Args:
            model_id (str): The identifier of the model.
            request: The request to process.
            img_in: Input image.
            img_dims: Image dimensions.
            batch_size (int, optional): Batch size.

        Returns:
            Response from the inference-only operation.
        """
        self._key_queue.remove(model_id)
        self._key_queue.append(model_id)
        return super().infer_only(model_id, request, img_in, img_dims, batch_size)

    def preprocess(self, model_id: str, request):
        """Processes the preprocessing part of a request and updates the cache.

        Args:
            model_id (str): The identifier of the model.
            request (InferenceRequest): The request to preprocess.
        """
        self._key_queue.remove(model_id)
        self._key_queue.append(model_id)
        return super().preprocess(model_id, request)

    def describe_models(self) -> List[ModelDescription]:
        return self.model_manager.describe_models()<|MERGE_RESOLUTION|>--- conflicted
+++ resolved
@@ -49,13 +49,8 @@
             pass
         return super().remove(model_id)
 
-<<<<<<< HEAD
     async def infer_from_request(
-        self, model_id: str, request: InferenceRequest
-=======
-    def infer_from_request(
         self, model_id: str, request: InferenceRequest, **kwargs
->>>>>>> 7a4a3d7e
     ) -> InferenceResponse:
         """Processes a complete inference request and updates the cache.
 
@@ -68,11 +63,7 @@
         """
         self._key_queue.remove(model_id)
         self._key_queue.append(model_id)
-<<<<<<< HEAD
-        return await super().infer_from_request(model_id, request)
-=======
-        return super().infer_from_request(model_id, request, **kwargs)
->>>>>>> 7a4a3d7e
+        return await super().infer_from_request(model_id, request, **kwargs)
 
     def infer_only(self, model_id: str, request, img_in, img_dims, batch_size=None):
         """Performs only the inference part of a request and updates the cache.
